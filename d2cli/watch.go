package d2cli

import (
	"context"
	"embed"
	_ "embed"
	"errors"
	"fmt"
	"io/fs"
	"net"
	"net/http"
	"os"
	"path/filepath"
	"runtime"
	"sync"
	"time"

	"github.com/fsnotify/fsnotify"
	"nhooyr.io/websocket"
	"nhooyr.io/websocket/wsjson"

	"oss.terrastruct.com/util-go/xbrowser"

	"oss.terrastruct.com/util-go/xhttp"

	"oss.terrastruct.com/util-go/xmain"

	"oss.terrastruct.com/d2/d2plugin"
	"oss.terrastruct.com/d2/d2renderers/d2svg"
	"oss.terrastruct.com/d2/lib/png"
)

// Enabled with the build tag "dev".
// See watch_dev.go
// Controls whether the embedded staticFS is used or if files are served directly from the
// file system. Useful for quick iteration in development.
var devMode = false

//go:embed static
var staticFS embed.FS

type watcherOpts struct {
<<<<<<< HEAD
	layoutPlugin  d2plugin.Plugin
	themeID       int64
	darkThemeID   *int64
	pad           int64
	sketch        bool
	center        bool
	host          string
	port          string
	inputPath     string
	outputPath    string
	pwd           string
	bundle        bool
	forceAppendix bool
	pw            png.Playwright
	font          string
=======
	layoutPlugin    d2plugin.Plugin
	renderOpts      d2svg.RenderOpts
	animateInterval int64
	host            string
	port            string
	inputPath       string
	outputPath      string
	pwd             string
	bundle          bool
	forceAppendix   bool
	pw              png.Playwright
>>>>>>> b1c955f0
}

type watcher struct {
	ctx     context.Context
	cancel  context.CancelFunc
	wg      sync.WaitGroup
	devMode bool

	ms *xmain.State
	watcherOpts

	compileCh chan struct{}

	fw               *fsnotify.Watcher
	l                net.Listener
	staticFileServer http.Handler

	wsclientsMu sync.Mutex
	closing     bool
	wsclientsWG sync.WaitGroup
	wsclients   map[*wsclient]struct{}

	errMu sync.Mutex
	err   error

	resMu sync.Mutex
	res   *compileResult
}

type compileResult struct {
	SVG string `json:"svg"`
	Err string `json:"err"`
}

func newWatcher(ctx context.Context, ms *xmain.State, opts watcherOpts) (*watcher, error) {
	ctx, cancel := context.WithCancel(ctx)

	w := &watcher{
		ctx:     ctx,
		cancel:  cancel,
		devMode: devMode,

		ms:          ms,
		watcherOpts: opts,

		compileCh: make(chan struct{}, 1),
		wsclients: make(map[*wsclient]struct{}),
	}
	err := w.init()
	if err != nil {
		return nil, err
	}
	return w, nil
}

func (w *watcher) init() error {
	fw, err := fsnotify.NewWatcher()
	if err != nil {
		return err
	}
	w.fw = fw
	err = w.initStaticFileServer()
	if err != nil {
		return err
	}
	return w.listen()
}

func (w *watcher) initStaticFileServer() error {
	// Serve files directly in dev mode for fast iteration.
	if w.devMode {
		_, file, _, ok := runtime.Caller(0)
		if !ok {
			return errors.New("d2: runtime failed to provide path of watch.go")
		}

		staticFilesDir := filepath.Join(filepath.Dir(file), "./static")
		w.staticFileServer = http.FileServer(http.Dir(staticFilesDir))
		return nil
	}

	sfs, err := fs.Sub(staticFS, "static")
	if err != nil {
		return err
	}
	w.staticFileServer = http.FileServer(http.FS(sfs))
	return nil
}

func (w *watcher) run() error {
	defer w.close()

	w.goFunc(w.watchLoop)
	w.goFunc(w.compileLoop)

	err := w.goServe()
	if err != nil {
		return err
	}

	w.wg.Wait()
	w.close()
	return w.err
}

func (w *watcher) close() {
	w.wsclientsMu.Lock()
	if w.closing {
		w.wsclientsMu.Unlock()
		return
	}
	w.closing = true
	w.wsclientsMu.Unlock()

	w.cancel()
	if w.fw != nil {
		err := w.fw.Close()
		w.setErr(err)
	}
	if w.l != nil {
		err := w.l.Close()
		w.setErr(err)
	}

	w.wsclientsWG.Wait()
}

func (w *watcher) setErr(err error) {
	w.errMu.Lock()
	if w.err == nil {
		w.err = err
	}
	w.errMu.Unlock()
}

func (w *watcher) goFunc(fn func(context.Context) error) {
	w.wg.Add(1)
	go func() {
		defer w.wg.Done()
		defer w.cancel()

		err := fn(w.ctx)
		w.setErr(err)
	}()
}

/*
 * IMPORTANT
 *
 * Do not touch watchLoop or ensureAddWatch without consulting @nhooyr
 * fsnotify and file system watching APIs in general are notoriously hard
 * to use correctly.
 *
 * This issue is a good summary though it too contains confusion and misunderstandings:
 *   https://github.com/fsnotify/fsnotify/issues/372
 *
 * The code was thoroughly considered and experimentally vetted.
 *
 * TODO: Abstract out file system and fsnotify to test this with 100% coverage. See comment in main_test.go
 */
func (w *watcher) watchLoop(ctx context.Context) error {
	lastModified, err := w.ensureAddWatch(ctx)
	if err != nil {
		return err
	}
	w.ms.Log.Info.Printf("compiling %v...", w.ms.HumanPath(w.inputPath))
	w.requestCompile()

	eatBurstTimer := time.NewTimer(0)
	<-eatBurstTimer.C
	pollTicker := time.NewTicker(time.Second * 10)
	defer pollTicker.Stop()

	for {
		select {
		case <-pollTicker.C:
			// In case we missed an event indicating the path is unwatchable and we won't be
			// getting any more events.
			// File notification APIs are notoriously unreliable. I've personally experienced
			// many quirks and so feel this check is justified even if excessive.
			mt, err := w.ensureAddWatch(ctx)
			if err != nil {
				return err
			}
			if !mt.Equal(lastModified) {
				// We missed changes.
				lastModified = mt
				w.requestCompile()
			}
		case ev, ok := <-w.fw.Events:
			if !ok {
				return errors.New("fsnotify watcher closed")
			}
			w.ms.Log.Debug.Printf("received file system event %v", ev)
			mt, err := w.ensureAddWatch(ctx)
			if err != nil {
				return err
			}
			if ev.Op == fsnotify.Chmod {
				if mt.Equal(lastModified) {
					// Benign Chmod.
					// See https://github.com/fsnotify/fsnotify/issues/15
					continue
				}
				// We missed changes.
				lastModified = mt
			}
			// The purpose of eatBurstTimer is to wait at least 16 milliseconds after a sequence of
			// events to ensure that whomever is editing the file is now done.
			//
			// For example, On macOS editing with neovim, every write I see a chmod immediately
			// followed by a write followed by another chmod. We don't want the three events to
			// be treated as two or three compilations, we want them to be batched into one.
			//
			// Another example would be a very large file where one logical edit becomes write
			// events. We wouldn't want to try to compile an incomplete file and then report a
			// misleading error.
			eatBurstTimer.Reset(time.Millisecond * 16)
		case <-eatBurstTimer.C:
			w.ms.Log.Info.Printf("detected change in %v: recompiling...", w.ms.HumanPath(w.inputPath))
			w.requestCompile()
		case err, ok := <-w.fw.Errors:
			if !ok {
				return errors.New("fsnotify watcher closed")
			}
			w.ms.Log.Error.Printf("fsnotify error: %v", err)
		case <-ctx.Done():
			return ctx.Err()
		}
	}
}

func (w *watcher) requestCompile() {
	select {
	case w.compileCh <- struct{}{}:
	default:
	}
}

func (w *watcher) ensureAddWatch(ctx context.Context) (time.Time, error) {
	interval := time.Millisecond * 16
	tc := time.NewTimer(0)
	<-tc.C
	for {
		mt, err := w.addWatch(ctx)
		if err == nil {
			return mt, nil
		}
		if interval >= time.Second {
			w.ms.Log.Error.Printf("failed to watch inputPath %q: %v (retrying in %v)", w.ms.HumanPath(w.inputPath), err, interval)
		}

		tc.Reset(interval)
		select {
		case <-tc.C:
			if interval < time.Second {
				interval = time.Second
			}
			if interval < time.Second*16 {
				interval *= 2
			}
		case <-ctx.Done():
			return time.Time{}, ctx.Err()
		}
	}
}

func (w *watcher) addWatch(ctx context.Context) (time.Time, error) {
	err := w.fw.Add(w.inputPath)
	if err != nil {
		return time.Time{}, err
	}
	var d os.FileInfo
	d, err = os.Stat(w.inputPath)
	if err != nil {
		return time.Time{}, err
	}
	return d.ModTime(), nil
}

func (w *watcher) compileLoop(ctx context.Context) error {
	firstCompile := true
	for {
		select {
		case <-w.compileCh:
		case <-ctx.Done():
			return ctx.Err()
		}

		recompiledPrefix := ""
		if !firstCompile {
			recompiledPrefix = "re"
		}

		if (filepath.Ext(w.outputPath) == ".png" || filepath.Ext(w.outputPath) == ".pdf") && !w.pw.Browser.IsConnected() {
			newPW, err := w.pw.RestartBrowser()
			if err != nil {
				broadcastErr := fmt.Errorf("issue encountered with PNG exporter: %w", err)
				w.ms.Log.Error.Print(broadcastErr)
				w.broadcast(&compileResult{
					Err: broadcastErr.Error(),
				})
				continue
			}
			w.pw = newPW
		}

<<<<<<< HEAD
		svg, _, err := compile(ctx, w.ms, w.layoutPlugin, w.sketch, w.center, w.pad, w.themeID, w.darkThemeID, w.inputPath, w.outputPath, w.bundle, w.forceAppendix, w.pw.Page, w.font)
=======
		svg, _, err := compile(ctx, w.ms, w.layoutPlugin, w.renderOpts, w.animateInterval, w.inputPath, w.outputPath, w.bundle, w.forceAppendix, w.pw.Page)
>>>>>>> b1c955f0
		errs := ""
		if err != nil {
			if len(svg) > 0 {
				err = fmt.Errorf("failed to fully %scompile (rendering partial svg): %w", recompiledPrefix, err)
			} else {
				err = fmt.Errorf("failed to %scompile: %w", recompiledPrefix, err)
			}
			errs = err.Error()
			w.ms.Log.Error.Print(errs)
		}
		w.broadcast(&compileResult{
			SVG: string(svg),
			Err: errs,
		})

		if firstCompile {
			firstCompile = false
			url := fmt.Sprintf("http://%s", w.l.Addr())
			err = xbrowser.Open(ctx, w.ms.Env, url)
			if err != nil {
				w.ms.Log.Warn.Printf("failed to open browser to %v: %v", url, err)
			}
		}
	}
}

func (w *watcher) listen() error {
	l, err := net.Listen("tcp", net.JoinHostPort(w.host, w.port))
	if err != nil {
		return err
	}
	w.l = l
	w.ms.Log.Success.Printf("listening on http://%v", w.l.Addr())
	return nil
}

func (w *watcher) goServe() error {
	m := http.NewServeMux()
	// TODO: Add cmdlog logging and error reporting middleware
	// TODO: Add standard debug/profiling routes
	m.HandleFunc("/", w.handleRoot)
	m.Handle("/static/", http.StripPrefix("/static", w.staticFileServer))
	m.Handle("/watch", xhttp.HandlerFuncAdapter{w.ms.Log, w.handleWatch})

	s := xhttp.NewServer(w.ms.Log.Warn, xhttp.Log(w.ms.Log, m))
	w.goFunc(func(ctx context.Context) error {
		return xhttp.Serve(ctx, time.Second*30, s, w.l)
	})

	return nil
}

func (w *watcher) getRes() *compileResult {
	w.resMu.Lock()
	defer w.resMu.Unlock()
	return w.res
}

func (w *watcher) handleRoot(hw http.ResponseWriter, r *http.Request) {
	hw.Header().Set("Content-Type", "text/html; charset=utf-8")
	fmt.Fprintf(hw, `<!DOCTYPE html>
<html lang="en">
<head>
	<meta charset="UTF-8">
	<meta name="viewport" content="width=device-width, initial-scale=1.0">
	<title>%s</title>
	<script src="./static/watch.js"></script>
	<link rel="stylesheet" href="./static/watch.css">
</head>
<body data-d2-dev-mode=%t>
	<div id="d2-err" style="display: none"></div>
	<div id="d2-svg-container"></div>
</body>
</html>`, filepath.Base(w.outputPath), w.devMode)
}

func (w *watcher) handleWatch(hw http.ResponseWriter, r *http.Request) error {
	w.wsclientsMu.Lock()
	if w.closing {
		w.wsclientsMu.Unlock()
		return xhttp.Errorf(http.StatusServiceUnavailable, "server shutting down...", "server shutting down...")
	}
	// We must register ourselves before we even upgrade the connection to ensure that
	// w.close() will wait for us. If we instead registered afterwards, then there is a
	// brief period between the hijack and the registration where close may return without
	// waiting for us to finish.
	w.wsclientsWG.Add(1)
	w.wsclientsMu.Unlock()

	c, err := websocket.Accept(hw, r, &websocket.AcceptOptions{
		CompressionMode: websocket.CompressionDisabled,
	})
	if err != nil {
		w.wsclientsWG.Done()
		return err
	}

	go func() {
		defer w.wsclientsWG.Done()
		defer c.Close(websocket.StatusInternalError, "the sky is falling")

		ctx, cancel := context.WithTimeout(w.ctx, time.Hour)
		defer cancel()

		cl := &wsclient{
			w:         w,
			resultsCh: make(chan struct{}, 1),
			c:         c,
		}

		w.wsclientsMu.Lock()
		w.wsclients[cl] = struct{}{}
		w.wsclientsMu.Unlock()
		defer func() {
			w.wsclientsMu.Lock()
			delete(w.wsclients, cl)
			w.wsclientsMu.Unlock()
		}()

		ctx = cl.c.CloseRead(ctx)
		go wsHeartbeat(ctx, cl.c)
		_ = cl.writeLoop(ctx)
	}()
	return nil
}

type wsclient struct {
	w         *watcher
	resultsCh chan struct{}
	c         *websocket.Conn
}

func (cl *wsclient) writeLoop(ctx context.Context) error {
	for {
		res := cl.w.getRes()
		if res != nil {
			err := cl.write(ctx, res)
			if err != nil {
				return err
			}
		}

		select {
		case <-cl.resultsCh:
		case <-ctx.Done():
			cl.c.Close(websocket.StatusGoingAway, "server shutting down...")
			return ctx.Err()
		}
	}
}

func (cl *wsclient) write(ctx context.Context, res *compileResult) error {
	ctx, cancel := context.WithTimeout(ctx, time.Second*30)
	defer cancel()

	return wsjson.Write(ctx, cl.c, res)
}

func (w *watcher) broadcast(res *compileResult) {
	w.resMu.Lock()
	w.res = res
	w.resMu.Unlock()

	w.wsclientsMu.Lock()
	defer w.wsclientsMu.Unlock()
	clientsSuffix := ""
	if len(w.wsclients) != 1 {
		clientsSuffix = "s"
	}
	w.ms.Log.Info.Printf("broadcasting update to %d client%s", len(w.wsclients), clientsSuffix)
	for cl := range w.wsclients {
		select {
		case cl.resultsCh <- struct{}{}:
		default:
		}
	}
}

func wsHeartbeat(ctx context.Context, c *websocket.Conn) {
	defer c.Close(websocket.StatusInternalError, "the sky is falling")

	t := time.NewTimer(0)
	<-t.C
	for {
		err := c.Ping(ctx)
		if err != nil {
			return
		}

		t.Reset(time.Second * 30)
		select {
		case <-t.C:
		case <-ctx.Done():
			return
		}
	}
}<|MERGE_RESOLUTION|>--- conflicted
+++ resolved
@@ -40,23 +40,6 @@
 var staticFS embed.FS
 
 type watcherOpts struct {
-<<<<<<< HEAD
-	layoutPlugin  d2plugin.Plugin
-	themeID       int64
-	darkThemeID   *int64
-	pad           int64
-	sketch        bool
-	center        bool
-	host          string
-	port          string
-	inputPath     string
-	outputPath    string
-	pwd           string
-	bundle        bool
-	forceAppendix bool
-	pw            png.Playwright
-	font          string
-=======
 	layoutPlugin    d2plugin.Plugin
 	renderOpts      d2svg.RenderOpts
 	animateInterval int64
@@ -68,7 +51,6 @@
 	bundle          bool
 	forceAppendix   bool
 	pw              png.Playwright
->>>>>>> b1c955f0
 }
 
 type watcher struct {
@@ -376,11 +358,7 @@
 			w.pw = newPW
 		}
 
-<<<<<<< HEAD
-		svg, _, err := compile(ctx, w.ms, w.layoutPlugin, w.sketch, w.center, w.pad, w.themeID, w.darkThemeID, w.inputPath, w.outputPath, w.bundle, w.forceAppendix, w.pw.Page, w.font)
-=======
 		svg, _, err := compile(ctx, w.ms, w.layoutPlugin, w.renderOpts, w.animateInterval, w.inputPath, w.outputPath, w.bundle, w.forceAppendix, w.pw.Page)
->>>>>>> b1c955f0
 		errs := ""
 		if err != nil {
 			if len(svg) > 0 {
