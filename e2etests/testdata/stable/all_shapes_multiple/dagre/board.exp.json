--- conflicted
+++ resolved
@@ -20,12 +20,8 @@
       "stroke": "#0D32B2",
       "shadow": false,
       "3d": false,
-<<<<<<< HEAD
-      "multiple": false,
-=======
-      "multiple": true,
-      "double-border": false,
->>>>>>> 9cdce241
+      "multiple": false,
+      "double-border": false,
       "tooltip": "",
       "link": "",
       "icon": null,
@@ -65,12 +61,8 @@
       "stroke": "#0D32B2",
       "shadow": false,
       "3d": false,
-<<<<<<< HEAD
-      "multiple": false,
-=======
-      "multiple": true,
-      "double-border": false,
->>>>>>> 9cdce241
+      "multiple": false,
+      "double-border": false,
       "tooltip": "",
       "link": "",
       "icon": null,
@@ -110,12 +102,8 @@
       "stroke": "#0D32B2",
       "shadow": false,
       "3d": false,
-<<<<<<< HEAD
-      "multiple": false,
-=======
-      "multiple": true,
-      "double-border": false,
->>>>>>> 9cdce241
+      "multiple": false,
+      "double-border": false,
       "tooltip": "",
       "link": "",
       "icon": null,
@@ -155,12 +143,8 @@
       "stroke": "#0D32B2",
       "shadow": false,
       "3d": false,
-<<<<<<< HEAD
-      "multiple": false,
-=======
-      "multiple": true,
-      "double-border": false,
->>>>>>> 9cdce241
+      "multiple": false,
+      "double-border": false,
       "tooltip": "",
       "link": "",
       "icon": null,
@@ -200,12 +184,8 @@
       "stroke": "#0D32B2",
       "shadow": false,
       "3d": false,
-<<<<<<< HEAD
-      "multiple": false,
-=======
-      "multiple": true,
-      "double-border": false,
->>>>>>> 9cdce241
+      "multiple": false,
+      "double-border": false,
       "tooltip": "",
       "link": "",
       "icon": null,
@@ -245,12 +225,8 @@
       "stroke": "#0D32B2",
       "shadow": false,
       "3d": false,
-<<<<<<< HEAD
-      "multiple": false,
-=======
-      "multiple": true,
-      "double-border": false,
->>>>>>> 9cdce241
+      "multiple": false,
+      "double-border": false,
       "tooltip": "",
       "link": "",
       "icon": null,
@@ -290,12 +266,8 @@
       "stroke": "#0D32B2",
       "shadow": false,
       "3d": false,
-<<<<<<< HEAD
-      "multiple": false,
-=======
-      "multiple": true,
-      "double-border": false,
->>>>>>> 9cdce241
+      "multiple": false,
+      "double-border": false,
       "tooltip": "",
       "link": "",
       "icon": null,
@@ -335,12 +307,8 @@
       "stroke": "#0D32B2",
       "shadow": false,
       "3d": false,
-<<<<<<< HEAD
-      "multiple": false,
-=======
-      "multiple": true,
-      "double-border": false,
->>>>>>> 9cdce241
+      "multiple": false,
+      "double-border": false,
       "tooltip": "",
       "link": "",
       "icon": null,
@@ -380,12 +348,8 @@
       "stroke": "#0D32B2",
       "shadow": false,
       "3d": false,
-<<<<<<< HEAD
-      "multiple": false,
-=======
-      "multiple": true,
-      "double-border": false,
->>>>>>> 9cdce241
+      "multiple": false,
+      "double-border": false,
       "tooltip": "",
       "link": "",
       "icon": null,
@@ -425,12 +389,8 @@
       "stroke": "#0D32B2",
       "shadow": false,
       "3d": false,
-<<<<<<< HEAD
-      "multiple": false,
-=======
-      "multiple": true,
-      "double-border": false,
->>>>>>> 9cdce241
+      "multiple": false,
+      "double-border": false,
       "tooltip": "",
       "link": "",
       "icon": null,
@@ -470,12 +430,8 @@
       "stroke": "#0D32B2",
       "shadow": false,
       "3d": false,
-<<<<<<< HEAD
-      "multiple": false,
-=======
-      "multiple": true,
-      "double-border": false,
->>>>>>> 9cdce241
+      "multiple": false,
+      "double-border": false,
       "tooltip": "",
       "link": "",
       "icon": null,
@@ -515,12 +471,8 @@
       "stroke": "#0D32B2",
       "shadow": false,
       "3d": false,
-<<<<<<< HEAD
-      "multiple": false,
-=======
-      "multiple": true,
-      "double-border": false,
->>>>>>> 9cdce241
+      "multiple": false,
+      "double-border": false,
       "tooltip": "",
       "link": "",
       "icon": null,
@@ -560,12 +512,8 @@
       "stroke": "#0D32B2",
       "shadow": false,
       "3d": false,
-<<<<<<< HEAD
-      "multiple": false,
-=======
-      "multiple": true,
-      "double-border": false,
->>>>>>> 9cdce241
+      "multiple": false,
+      "double-border": false,
       "tooltip": "",
       "link": "",
       "icon": null,
@@ -605,12 +553,8 @@
       "stroke": "#0D32B2",
       "shadow": false,
       "3d": false,
-<<<<<<< HEAD
-      "multiple": false,
-=======
-      "multiple": true,
-      "double-border": false,
->>>>>>> 9cdce241
+      "multiple": false,
+      "double-border": false,
       "tooltip": "",
       "link": "",
       "icon": null,
@@ -650,12 +594,8 @@
       "stroke": "#0D32B2",
       "shadow": false,
       "3d": false,
-<<<<<<< HEAD
-      "multiple": false,
-=======
-      "multiple": true,
-      "double-border": false,
->>>>>>> 9cdce241
+      "multiple": false,
+      "double-border": false,
       "tooltip": "",
       "link": "",
       "icon": null,
@@ -695,12 +635,8 @@
       "stroke": "#0D32B2",
       "shadow": false,
       "3d": false,
-<<<<<<< HEAD
-      "multiple": false,
-=======
-      "multiple": true,
-      "double-border": false,
->>>>>>> 9cdce241
+      "multiple": false,
+      "double-border": false,
       "tooltip": "",
       "link": "",
       "icon": null,
@@ -740,12 +676,8 @@
       "stroke": "#0D32B2",
       "shadow": false,
       "3d": false,
-<<<<<<< HEAD
-      "multiple": false,
-=======
-      "multiple": true,
-      "double-border": false,
->>>>>>> 9cdce241
+      "multiple": false,
+      "double-border": false,
       "tooltip": "",
       "link": "",
       "icon": null,
