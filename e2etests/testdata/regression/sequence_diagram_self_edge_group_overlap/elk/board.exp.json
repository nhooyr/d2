{
  "name": "",
  "fontFamily": "SourceSansPro",
  "shapes": [
    {
      "id": "a",
      "type": "rectangle",
      "pos": {
        "x": 24,
        "y": 74
      },
      "width": 150,
      "height": 66,
      "opacity": 1,
      "strokeDash": 0,
      "strokeWidth": 2,
      "borderRadius": 0,
      "fill": "#EDF0FD",
      "stroke": "#0D32B2",
      "shadow": false,
      "3d": false,
      "multiple": false,
      "double-border": false,
      "tooltip": "",
      "link": "",
      "icon": null,
      "iconPosition": "",
      "blend": false,
      "fields": null,
      "methods": null,
      "columns": null,
      "label": "A",
      "fontSize": 16,
      "fontFamily": "DEFAULT",
      "language": "",
      "color": "#0A0F25",
      "italic": false,
      "bold": false,
      "underline": false,
      "labelWidth": 14,
      "labelHeight": 26,
      "labelPosition": "INSIDE_MIDDLE_CENTER",
      "zIndex": 0,
      "level": 1
    },
    {
      "id": "b",
      "type": "rectangle",
      "pos": {
        "x": 274,
        "y": 74
      },
      "width": 150,
      "height": 66,
      "opacity": 1,
      "strokeDash": 0,
      "strokeWidth": 2,
      "borderRadius": 0,
      "fill": "#EDF0FD",
      "stroke": "#0D32B2",
      "shadow": false,
      "3d": false,
      "multiple": false,
      "double-border": false,
      "tooltip": "",
      "link": "",
      "icon": null,
      "iconPosition": "",
      "blend": false,
      "fields": null,
      "methods": null,
      "columns": null,
      "label": "B",
      "fontSize": 16,
      "fontFamily": "DEFAULT",
      "language": "",
      "color": "#0A0F25",
      "italic": false,
      "bold": false,
      "underline": false,
      "labelWidth": 13,
      "labelHeight": 26,
      "labelPosition": "INSIDE_MIDDLE_CENTER",
      "zIndex": 0,
      "level": 1
    },
    {
      "id": "c",
      "type": "rectangle",
      "pos": {
        "x": 524,
        "y": 74
      },
      "width": 150,
      "height": 66,
      "opacity": 1,
      "strokeDash": 0,
      "strokeWidth": 2,
      "borderRadius": 0,
      "fill": "#EDF0FD",
      "stroke": "#0D32B2",
      "shadow": false,
      "3d": false,
      "multiple": false,
      "double-border": false,
      "tooltip": "",
      "link": "",
      "icon": null,
      "iconPosition": "",
      "blend": false,
      "fields": null,
      "methods": null,
      "columns": null,
      "label": "C",
      "fontSize": 16,
      "fontFamily": "DEFAULT",
      "language": "",
      "color": "#0A0F25",
      "italic": false,
      "bold": false,
      "underline": false,
      "labelWidth": 14,
      "labelHeight": 26,
      "labelPosition": "INSIDE_MIDDLE_CENTER",
      "zIndex": 0,
      "level": 1
    },
    {
      "id": "group 1",
      "type": "rectangle",
      "pos": {
        "x": 49,
        "y": 230
      },
      "width": 200,
      "height": 160,
      "opacity": 1,
      "strokeDash": 0,
      "strokeWidth": 0,
      "borderRadius": 0,
      "fill": "#DEE1EB",
      "stroke": "#0D32B2",
      "shadow": false,
      "3d": false,
      "multiple": false,
      "double-border": false,
      "tooltip": "",
      "link": "",
      "icon": null,
      "iconPosition": "",
      "blend": true,
      "fields": null,
      "methods": null,
      "columns": null,
      "label": "group 1",
      "fontSize": 16,
      "fontFamily": "DEFAULT",
      "language": "",
      "color": "#0A0F25",
      "italic": false,
      "bold": false,
      "underline": false,
      "labelWidth": 57,
      "labelHeight": 26,
      "labelPosition": "INSIDE_TOP_LEFT",
      "zIndex": 3,
      "level": 1
    },
    {
      "id": "group 2",
      "type": "rectangle",
      "pos": {
        "x": 49,
        "y": 440
      },
      "width": 350,
      "height": 80,
      "opacity": 1,
      "strokeDash": 0,
      "strokeWidth": 0,
      "borderRadius": 0,
      "fill": "#DEE1EB",
      "stroke": "#0D32B2",
      "shadow": false,
      "3d": false,
      "multiple": false,
      "double-border": false,
      "tooltip": "",
      "link": "",
      "icon": null,
      "iconPosition": "",
      "blend": true,
      "fields": null,
      "methods": null,
      "columns": null,
      "label": "group 2",
      "fontSize": 16,
      "fontFamily": "DEFAULT",
      "language": "",
      "color": "#0A0F25",
      "italic": false,
      "bold": false,
      "underline": false,
      "labelWidth": 57,
      "labelHeight": 26,
      "labelPosition": "INSIDE_TOP_LEFT",
      "zIndex": 3,
      "level": 1
    },
    {
      "id": "group 3",
      "type": "rectangle",
      "pos": {
        "x": 49,
        "y": 570
      },
      "width": 200,
      "height": 160,
      "opacity": 1,
      "strokeDash": 0,
      "strokeWidth": 0,
      "borderRadius": 0,
      "fill": "#DEE1EB",
      "stroke": "#0D32B2",
      "shadow": false,
      "3d": false,
      "multiple": false,
      "double-border": false,
      "tooltip": "",
      "link": "",
      "icon": null,
      "iconPosition": "",
      "blend": true,
      "fields": null,
      "methods": null,
      "columns": null,
      "label": "group 3",
      "fontSize": 16,
      "fontFamily": "DEFAULT",
      "language": "",
      "color": "#0A0F25",
      "italic": false,
      "bold": false,
      "underline": false,
      "labelWidth": 57,
      "labelHeight": 26,
      "labelPosition": "INSIDE_TOP_LEFT",
      "zIndex": 3,
      "level": 1
    },
    {
      "id": "a.a",
      "type": "rectangle",
      "pos": {
        "x": 93,
        "y": 734
      },
      "width": 12,
      "height": 162,
      "opacity": 1,
      "strokeDash": 0,
      "strokeWidth": 2,
      "borderRadius": 0,
      "fill": "#E3E9FD",
      "stroke": "#0D32B2",
      "shadow": false,
      "3d": false,
      "multiple": false,
      "double-border": false,
      "tooltip": "",
      "link": "",
      "icon": null,
      "iconPosition": "",
      "blend": false,
      "fields": null,
      "methods": null,
      "columns": null,
      "label": "",
      "fontSize": 16,
      "fontFamily": "DEFAULT",
      "language": "",
      "color": "#0A0F25",
      "italic": false,
      "bold": false,
      "underline": false,
      "labelWidth": 12,
      "labelHeight": 26,
      "zIndex": 2,
      "level": 2
    },
    {
      "id": "group 4",
      "type": "rectangle",
      "pos": {
        "x": 55,
        "y": 780
      },
      "width": 344,
      "height": 80,
      "opacity": 1,
      "strokeDash": 0,
      "strokeWidth": 0,
      "borderRadius": 0,
      "fill": "#DEE1EB",
      "stroke": "#0D32B2",
      "shadow": false,
      "3d": false,
      "multiple": false,
      "double-border": false,
      "tooltip": "",
      "link": "",
      "icon": null,
      "iconPosition": "",
      "blend": true,
      "fields": null,
      "methods": null,
      "columns": null,
      "label": "group 4",
      "fontSize": 16,
      "fontFamily": "DEFAULT",
      "language": "",
      "color": "#0A0F25",
      "italic": false,
      "bold": false,
      "underline": false,
      "labelWidth": 57,
      "labelHeight": 26,
      "labelPosition": "INSIDE_TOP_LEFT",
      "zIndex": 3,
      "level": 1
    },
    {
      "id": "group 5",
      "type": "rectangle",
      "pos": {
        "x": 299,
        "y": 910
      },
      "width": 200,
      "height": 290,
      "opacity": 1,
      "strokeDash": 0,
      "strokeWidth": 0,
      "borderRadius": 0,
      "fill": "#DEE1EB",
      "stroke": "#0D32B2",
      "shadow": false,
      "3d": false,
      "multiple": false,
      "double-border": false,
      "tooltip": "",
      "link": "",
      "icon": null,
      "iconPosition": "",
      "blend": true,
      "fields": null,
      "methods": null,
      "columns": null,
      "label": "group 5",
      "fontSize": 16,
      "fontFamily": "DEFAULT",
      "language": "",
      "color": "#0A0F25",
      "italic": false,
      "bold": false,
      "underline": false,
      "labelWidth": 57,
      "labelHeight": 26,
      "labelPosition": "INSIDE_TOP_LEFT",
      "zIndex": 3,
      "level": 1
    },
    {
      "id": "group 6",
      "type": "rectangle",
      "pos": {
        "x": 49,
        "y": 1250
      },
      "width": 350,
      "height": 80,
      "opacity": 1,
      "strokeDash": 0,
      "strokeWidth": 0,
      "borderRadius": 0,
      "fill": "#DEE1EB",
      "stroke": "#0D32B2",
      "shadow": false,
      "3d": false,
      "multiple": false,
      "double-border": false,
      "tooltip": "",
      "link": "",
      "icon": null,
      "iconPosition": "",
      "blend": true,
      "fields": null,
      "methods": null,
      "columns": null,
      "label": "group 6",
      "fontSize": 16,
      "fontFamily": "DEFAULT",
      "language": "",
      "color": "#0A0F25",
      "italic": false,
      "bold": false,
      "underline": false,
      "labelWidth": 57,
      "labelHeight": 26,
      "labelPosition": "INSIDE_TOP_LEFT",
      "zIndex": 3,
      "level": 1
    },
    {
      "id": "group 7",
      "type": "rectangle",
      "pos": {
        "x": 49,
        "y": 1380
      },
      "width": 200,
      "height": 160,
      "opacity": 1,
      "strokeDash": 0,
      "strokeWidth": 0,
      "borderRadius": 0,
      "fill": "#DEE1EB",
      "stroke": "#0D32B2",
      "shadow": false,
      "3d": false,
      "multiple": false,
      "double-border": false,
      "tooltip": "",
      "link": "",
      "icon": null,
      "iconPosition": "",
      "blend": true,
      "fields": null,
      "methods": null,
      "columns": null,
      "label": "group 7",
      "fontSize": 16,
      "fontFamily": "DEFAULT",
      "language": "",
      "color": "#0A0F25",
      "italic": false,
      "bold": false,
      "underline": false,
      "labelWidth": 57,
      "labelHeight": 26,
      "labelPosition": "INSIDE_TOP_LEFT",
      "zIndex": 3,
      "level": 1
    },
    {
      "id": "group 8",
      "type": "rectangle",
      "pos": {
        "x": 49,
        "y": 1590
      },
      "width": 200,
      "height": 160,
      "opacity": 1,
      "strokeDash": 0,
      "strokeWidth": 0,
      "borderRadius": 0,
      "fill": "#DEE1EB",
      "stroke": "#0D32B2",
      "shadow": false,
      "3d": false,
      "multiple": false,
      "double-border": false,
      "tooltip": "",
      "link": "",
      "icon": null,
      "iconPosition": "",
      "blend": true,
      "fields": null,
      "methods": null,
      "columns": null,
      "label": "group 8",
      "fontSize": 16,
      "fontFamily": "DEFAULT",
      "language": "",
      "color": "#0A0F25",
      "italic": false,
      "bold": false,
      "underline": false,
      "labelWidth": 57,
      "labelHeight": 26,
      "labelPosition": "INSIDE_TOP_LEFT",
      "zIndex": 3,
      "level": 1
    },
    {
      "id": "group 9",
      "type": "rectangle",
      "pos": {
        "x": 49,
        "y": 2010
      },
      "width": 200,
      "height": 160,
      "opacity": 1,
      "strokeDash": 0,
      "strokeWidth": 0,
      "borderRadius": 0,
      "fill": "#DEE1EB",
      "stroke": "#0D32B2",
      "shadow": false,
      "3d": false,
      "multiple": false,
      "double-border": false,
      "tooltip": "",
      "link": "",
      "icon": null,
      "iconPosition": "",
      "blend": true,
      "fields": null,
      "methods": null,
      "columns": null,
      "label": "group 9",
      "fontSize": 16,
      "fontFamily": "DEFAULT",
      "language": "",
      "color": "#0A0F25",
      "italic": false,
      "bold": false,
      "underline": false,
      "labelWidth": 57,
      "labelHeight": 26,
      "labelPosition": "INSIDE_TOP_LEFT",
      "zIndex": 3,
      "level": 1
    },
    {
      "id": "group 10",
      "type": "rectangle",
      "pos": {
        "x": 549,
        "y": 2480
      },
      "width": 200,
      "height": 160,
      "opacity": 1,
      "strokeDash": 0,
      "strokeWidth": 0,
      "borderRadius": 0,
      "fill": "#DEE1EB",
      "stroke": "#0D32B2",
      "shadow": false,
      "3d": false,
      "multiple": false,
      "double-border": false,
      "tooltip": "",
      "link": "",
      "icon": null,
      "iconPosition": "",
      "blend": true,
      "fields": null,
      "methods": null,
      "columns": null,
      "label": "group 10",
      "fontSize": 16,
      "fontFamily": "DEFAULT",
      "language": "",
      "color": "#0A0F25",
      "italic": false,
      "bold": false,
      "underline": false,
      "labelWidth": 65,
      "labelHeight": 26,
      "labelPosition": "INSIDE_TOP_LEFT",
      "zIndex": 3,
      "level": 1
    },
    {
      "id": "group 11",
      "type": "rectangle",
      "pos": {
        "x": 549,
        "y": 2820
      },
      "width": 200,
      "height": 160,
      "opacity": 1,
      "strokeDash": 0,
      "strokeWidth": 0,
      "borderRadius": 0,
      "fill": "#DEE1EB",
      "stroke": "#0D32B2",
      "shadow": false,
      "3d": false,
      "multiple": false,
      "double-border": false,
      "tooltip": "",
      "link": "",
      "icon": null,
      "iconPosition": "",
      "blend": true,
      "fields": null,
      "methods": null,
      "columns": null,
      "label": "group 11",
      "fontSize": 16,
      "fontFamily": "DEFAULT",
      "language": "",
      "color": "#0A0F25",
      "italic": false,
      "bold": false,
      "underline": false,
      "labelWidth": 65,
      "labelHeight": 26,
      "labelPosition": "INSIDE_TOP_LEFT",
      "zIndex": 3,
      "level": 1
<<<<<<< HEAD
    },
    {
      "id": "a.a",
      "type": "rectangle",
      "pos": {
        "x": 93,
        "y": 674
      },
      "width": 12,
      "height": 162,
      "opacity": 1,
      "strokeDash": 0,
      "strokeWidth": 2,
      "borderRadius": 0,
      "fill": "#E3E9FD",
      "stroke": "#0D32B2",
      "shadow": false,
      "3d": false,
      "multiple": false,
      "double-border": false,
      "tooltip": "",
      "link": "",
      "icon": null,
      "iconPosition": "",
      "blend": false,
      "fields": null,
      "methods": null,
      "columns": null,
      "label": "",
      "fontSize": 16,
      "fontFamily": "DEFAULT",
      "language": "",
      "color": "#0A0F25",
      "italic": false,
      "bold": false,
      "underline": false,
      "labelWidth": 12,
      "labelHeight": 26,
      "zIndex": 2,
      "level": 2
=======
>>>>>>> 8fa00ca4
    }
  ],
  "connections": [
    {
      "id": "(a -> a)[0]",
      "src": "a",
      "srcArrow": "none",
      "srcLabel": "",
      "dst": "a",
      "dstArrow": "triangle",
      "dstLabel": "",
      "opacity": 1,
      "strokeDash": 0,
      "strokeWidth": 2,
      "stroke": "#0D32B2",
      "label": "",
      "fontSize": 16,
      "fontFamily": "DEFAULT",
      "language": "",
      "color": "#676C7E",
      "italic": true,
      "bold": false,
      "underline": false,
      "labelWidth": 0,
      "labelHeight": 0,
      "labelPosition": "",
      "labelPercentage": 0,
      "route": [
        {
          "x": 99,
          "y": 270
        },
        {
          "x": 199,
          "y": 270
        },
        {
          "x": 199,
          "y": 350
        },
        {
          "x": 99,
          "y": 350
        }
      ],
      "animated": false,
      "tooltip": "",
      "icon": null,
      "zIndex": 4
    },
    {
      "id": "(a -> b)[0]",
      "src": "a",
      "srcArrow": "none",
      "srcLabel": "",
      "dst": "b",
      "dstArrow": "triangle",
      "dstLabel": "",
      "opacity": 1,
      "strokeDash": 0,
      "strokeWidth": 2,
      "stroke": "#0D32B2",
      "label": "",
      "fontSize": 16,
      "fontFamily": "DEFAULT",
      "language": "",
      "color": "#676C7E",
      "italic": true,
      "bold": false,
      "underline": false,
      "labelWidth": 0,
      "labelHeight": 0,
      "labelPosition": "",
      "labelPercentage": 0,
      "route": [
        {
          "x": 99,
          "y": 480
        },
        {
          "x": 349,
          "y": 480
        }
      ],
      "animated": false,
      "tooltip": "",
      "icon": null,
      "zIndex": 4
    },
    {
      "id": "(a -> a.a)[0]",
      "src": "a",
      "srcArrow": "none",
      "srcLabel": "",
      "dst": "a.a",
      "dstArrow": "triangle",
      "dstLabel": "",
      "opacity": 1,
      "strokeDash": 0,
      "strokeWidth": 2,
      "stroke": "#0D32B2",
      "label": "",
      "fontSize": 16,
      "fontFamily": "DEFAULT",
      "language": "",
      "color": "#676C7E",
      "italic": true,
      "bold": false,
      "underline": false,
      "labelWidth": 0,
      "labelHeight": 0,
      "labelPosition": "",
      "labelPercentage": 0,
      "route": [
        {
          "x": 99,
          "y": 610
        },
        {
          "x": 199,
          "y": 610
        },
        {
          "x": 199,
          "y": 690
        },
        {
          "x": 105,
          "y": 690
        }
      ],
      "animated": false,
      "tooltip": "",
      "icon": null,
      "zIndex": 4
    },
    {
      "id": "(a.a -> b)[0]",
      "src": "a.a",
      "srcArrow": "none",
      "srcLabel": "",
      "dst": "b",
      "dstArrow": "triangle",
      "dstLabel": "",
      "opacity": 1,
      "strokeDash": 0,
      "strokeWidth": 2,
      "stroke": "#0D32B2",
      "label": "",
      "fontSize": 16,
      "fontFamily": "DEFAULT",
      "language": "",
      "color": "#676C7E",
      "italic": true,
      "bold": false,
      "underline": false,
      "labelWidth": 0,
      "labelHeight": 0,
      "labelPosition": "",
      "labelPercentage": 0,
      "route": [
        {
          "x": 105,
          "y": 820
        },
        {
          "x": 349,
          "y": 820
        }
      ],
      "animated": false,
      "tooltip": "",
      "icon": null,
      "zIndex": 4
    },
    {
      "id": "(b -> b)[0]",
      "src": "b",
      "srcArrow": "none",
      "srcLabel": "",
      "dst": "b",
      "dstArrow": "triangle",
      "dstLabel": "",
      "opacity": 1,
      "strokeDash": 0,
      "strokeWidth": 2,
      "stroke": "#0D32B2",
      "label": "",
      "fontSize": 16,
      "fontFamily": "DEFAULT",
      "language": "",
      "color": "#676C7E",
      "italic": true,
      "bold": false,
      "underline": false,
      "labelWidth": 0,
      "labelHeight": 0,
      "labelPosition": "",
      "labelPercentage": 0,
      "route": [
        {
          "x": 349,
          "y": 950
        },
        {
          "x": 449,
          "y": 950
        },
        {
          "x": 449,
          "y": 1030
        },
        {
          "x": 349,
          "y": 1030
        }
      ],
      "animated": false,
      "tooltip": "",
      "icon": null,
      "zIndex": 4
    },
    {
      "id": "(b -> b)[1]",
      "src": "b",
      "srcArrow": "none",
      "srcLabel": "",
      "dst": "b",
      "dstArrow": "triangle",
      "dstLabel": "",
      "opacity": 1,
      "strokeDash": 0,
      "strokeWidth": 2,
      "stroke": "#0D32B2",
      "label": "",
      "fontSize": 16,
      "fontFamily": "DEFAULT",
      "language": "",
      "color": "#676C7E",
      "italic": true,
      "bold": false,
      "underline": false,
      "labelWidth": 0,
      "labelHeight": 0,
      "labelPosition": "",
      "labelPercentage": 0,
      "route": [
        {
          "x": 349,
          "y": 1080
        },
        {
          "x": 449,
          "y": 1080
        },
        {
          "x": 449,
          "y": 1160
        },
        {
          "x": 349,
          "y": 1160
        }
      ],
      "animated": false,
      "tooltip": "",
      "icon": null,
      "zIndex": 4
    },
    {
      "id": "(b -> a)[0]",
      "src": "b",
      "srcArrow": "none",
      "srcLabel": "",
      "dst": "a",
      "dstArrow": "triangle",
      "dstLabel": "",
      "opacity": 1,
      "strokeDash": 0,
      "strokeWidth": 2,
      "stroke": "#0D32B2",
      "label": "",
      "fontSize": 16,
      "fontFamily": "DEFAULT",
      "language": "",
      "color": "#676C7E",
      "italic": true,
      "bold": false,
      "underline": false,
      "labelWidth": 0,
      "labelHeight": 0,
      "labelPosition": "",
      "labelPercentage": 0,
      "route": [
        {
          "x": 349,
          "y": 1290
        },
        {
          "x": 99,
          "y": 1290
        }
      ],
      "animated": false,
      "tooltip": "",
      "icon": null,
      "zIndex": 4
    },
    {
      "id": "(a -> a)[1]",
      "src": "a",
      "srcArrow": "none",
      "srcLabel": "",
      "dst": "a",
      "dstArrow": "triangle",
      "dstLabel": "",
      "opacity": 1,
      "strokeDash": 0,
      "strokeWidth": 2,
      "stroke": "#0D32B2",
      "label": "",
      "fontSize": 16,
      "fontFamily": "DEFAULT",
      "language": "",
      "color": "#676C7E",
      "italic": true,
      "bold": false,
      "underline": false,
      "labelWidth": 0,
      "labelHeight": 0,
      "labelPosition": "",
      "labelPercentage": 0,
      "route": [
        {
          "x": 99,
          "y": 1420
        },
        {
          "x": 199,
          "y": 1420
        },
        {
          "x": 199,
          "y": 1500
        },
        {
          "x": 99,
          "y": 1500
        }
      ],
      "animated": false,
      "tooltip": "",
      "icon": null,
      "zIndex": 4
    },
    {
      "id": "(a -> a)[2]",
      "src": "a",
      "srcArrow": "none",
      "srcLabel": "",
      "dst": "a",
      "dstArrow": "triangle",
      "dstLabel": "",
      "opacity": 1,
      "strokeDash": 0,
      "strokeWidth": 2,
      "stroke": "#0D32B2",
      "label": "",
      "fontSize": 16,
      "fontFamily": "DEFAULT",
      "language": "",
      "color": "#676C7E",
      "italic": true,
      "bold": false,
      "underline": false,
      "labelWidth": 0,
      "labelHeight": 0,
      "labelPosition": "",
      "labelPercentage": 0,
      "route": [
        {
          "x": 99,
          "y": 1630
        },
        {
          "x": 199,
          "y": 1630
        },
        {
          "x": 199,
          "y": 1710
        },
        {
          "x": 99,
          "y": 1710
        }
      ],
      "animated": false,
      "tooltip": "",
      "icon": null,
      "zIndex": 4
    },
    {
      "id": "(a -> a)[4]",
      "src": "a",
      "srcArrow": "none",
      "srcLabel": "",
      "dst": "a",
      "dstArrow": "triangle",
      "dstLabel": "",
      "opacity": 1,
      "strokeDash": 0,
      "strokeWidth": 2,
      "stroke": "#0D32B2",
      "label": "",
      "fontSize": 16,
      "fontFamily": "DEFAULT",
      "language": "",
      "color": "#676C7E",
      "italic": true,
      "bold": false,
      "underline": false,
      "labelWidth": 0,
      "labelHeight": 0,
      "labelPosition": "",
      "labelPercentage": 0,
      "route": [
        {
          "x": 99,
          "y": 1840
        },
        {
          "x": 199,
          "y": 1840
        },
        {
          "x": 199,
          "y": 1920
        },
        {
          "x": 99,
          "y": 1920
        }
      ],
      "animated": false,
      "tooltip": "",
      "icon": null,
      "zIndex": 4
    },
    {
      "id": "(a -> a)[3]",
      "src": "a",
      "srcArrow": "none",
      "srcLabel": "",
      "dst": "a",
      "dstArrow": "triangle",
      "dstLabel": "",
      "opacity": 1,
      "strokeDash": 0,
      "strokeWidth": 2,
      "stroke": "#0D32B2",
      "label": "",
      "fontSize": 16,
      "fontFamily": "DEFAULT",
      "language": "",
      "color": "#676C7E",
      "italic": true,
      "bold": false,
      "underline": false,
      "labelWidth": 0,
      "labelHeight": 0,
      "labelPosition": "",
      "labelPercentage": 0,
      "route": [
        {
          "x": 99,
          "y": 2050
        },
        {
          "x": 199,
          "y": 2050
        },
        {
          "x": 199,
          "y": 2130
        },
        {
          "x": 99,
          "y": 2130
        }
      ],
      "animated": false,
      "tooltip": "",
      "icon": null,
      "zIndex": 4
    },
    {
      "id": "(a -> a)[5]",
      "src": "a",
      "srcArrow": "none",
      "srcLabel": "",
      "dst": "a",
      "dstArrow": "triangle",
      "dstLabel": "",
      "opacity": 1,
      "strokeDash": 0,
      "strokeWidth": 2,
      "stroke": "#0D32B2",
      "label": "",
      "fontSize": 16,
      "fontFamily": "DEFAULT",
      "language": "",
      "color": "#676C7E",
      "italic": true,
      "bold": false,
      "underline": false,
      "labelWidth": 0,
      "labelHeight": 0,
      "labelPosition": "",
      "labelPercentage": 0,
      "route": [
        {
          "x": 99,
          "y": 2260
        },
        {
          "x": 199,
          "y": 2260
        },
        {
          "x": 199,
          "y": 2340
        },
        {
          "x": 99,
          "y": 2340
        }
      ],
      "animated": false,
      "tooltip": "",
      "icon": null,
      "zIndex": 4
    },
    {
      "id": "(b -> c)[0]",
      "src": "b",
      "srcArrow": "none",
      "srcLabel": "",
      "dst": "c",
      "dstArrow": "triangle",
      "dstLabel": "",
      "opacity": 1,
      "strokeDash": 0,
      "strokeWidth": 2,
      "stroke": "#0D32B2",
      "label": "",
      "fontSize": 16,
      "fontFamily": "DEFAULT",
      "language": "",
      "color": "#676C7E",
      "italic": true,
      "bold": false,
      "underline": false,
      "labelWidth": 0,
      "labelHeight": 0,
      "labelPosition": "",
      "labelPercentage": 0,
      "route": [
        {
          "x": 349,
          "y": 2390
        },
        {
          "x": 599,
          "y": 2390
        }
      ],
      "animated": false,
      "tooltip": "",
      "icon": null,
      "zIndex": 4
    },
    {
      "id": "(c -> c)[0]",
      "src": "c",
      "srcArrow": "none",
      "srcLabel": "",
      "dst": "c",
      "dstArrow": "triangle",
      "dstLabel": "",
      "opacity": 1,
      "strokeDash": 0,
      "strokeWidth": 2,
      "stroke": "#0D32B2",
      "label": "",
      "fontSize": 16,
      "fontFamily": "DEFAULT",
      "language": "",
      "color": "#676C7E",
      "italic": true,
      "bold": false,
      "underline": false,
      "labelWidth": 0,
      "labelHeight": 0,
      "labelPosition": "",
      "labelPercentage": 0,
      "route": [
        {
          "x": 599,
          "y": 2520
        },
        {
          "x": 699,
          "y": 2520
        },
        {
          "x": 699,
          "y": 2600
        },
        {
          "x": 599,
          "y": 2600
        }
      ],
      "animated": false,
      "tooltip": "",
      "icon": null,
      "zIndex": 4
    },
    {
      "id": "(b -> c)[1]",
      "src": "b",
      "srcArrow": "none",
      "srcLabel": "",
      "dst": "c",
      "dstArrow": "triangle",
      "dstLabel": "",
      "opacity": 1,
      "strokeDash": 0,
      "strokeWidth": 2,
      "stroke": "#0D32B2",
      "label": "",
      "fontSize": 16,
      "fontFamily": "DEFAULT",
      "language": "",
      "color": "#676C7E",
      "italic": true,
      "bold": false,
      "underline": false,
      "labelWidth": 0,
      "labelHeight": 0,
      "labelPosition": "",
      "labelPercentage": 0,
      "route": [
        {
          "x": 349,
          "y": 2730
        },
        {
          "x": 599,
          "y": 2730
        }
      ],
      "animated": false,
      "tooltip": "",
      "icon": null,
      "zIndex": 4
    },
    {
      "id": "(c -> c)[1]",
      "src": "c",
      "srcArrow": "none",
      "srcLabel": "",
      "dst": "c",
      "dstArrow": "triangle",
      "dstLabel": "",
      "opacity": 1,
      "strokeDash": 0,
      "strokeWidth": 2,
      "stroke": "#0D32B2",
      "label": "",
      "fontSize": 16,
      "fontFamily": "DEFAULT",
      "language": "",
      "color": "#676C7E",
      "italic": true,
      "bold": false,
      "underline": false,
      "labelWidth": 0,
      "labelHeight": 0,
      "labelPosition": "",
      "labelPercentage": 0,
      "route": [
        {
          "x": 599,
          "y": 2860
        },
        {
          "x": 699,
          "y": 2860
        },
        {
          "x": 699,
          "y": 2940
        },
        {
          "x": 599,
          "y": 2940
        }
      ],
      "animated": false,
      "tooltip": "",
      "icon": null,
      "zIndex": 4
    },
    {
      "id": "(b -> c)[2]",
      "src": "b",
      "srcArrow": "none",
      "srcLabel": "",
      "dst": "c",
      "dstArrow": "triangle",
      "dstLabel": "",
      "opacity": 1,
      "strokeDash": 0,
      "strokeWidth": 2,
      "stroke": "#0D32B2",
      "label": "",
      "fontSize": 16,
      "fontFamily": "DEFAULT",
      "language": "",
      "color": "#676C7E",
      "italic": true,
      "bold": false,
      "underline": false,
      "labelWidth": 0,
      "labelHeight": 0,
      "labelPosition": "",
      "labelPercentage": 0,
      "route": [
        {
          "x": 349,
          "y": 3070
        },
        {
          "x": 599,
          "y": 3070
        }
      ],
      "animated": false,
      "tooltip": "",
      "icon": null,
      "zIndex": 4
    },
    {
      "id": "(a -- )[0]",
      "src": "a",
      "srcArrow": "none",
      "srcLabel": "",
      "dst": "a-lifeline-end-2251863791",
      "dstArrow": "none",
      "dstLabel": "",
      "opacity": 1,
      "strokeDash": 6,
      "strokeWidth": 2,
      "stroke": "#0D32B2",
      "label": "",
      "fontSize": 16,
      "fontFamily": "DEFAULT",
      "language": "",
      "color": "#676C7E",
      "italic": true,
      "bold": false,
      "underline": false,
      "labelWidth": 0,
      "labelHeight": 0,
      "labelPosition": "",
      "labelPercentage": 0,
      "route": [
        {
          "x": 99,
          "y": 140
        },
        {
          "x": 99,
          "y": 3200
        }
      ],
      "animated": false,
      "tooltip": "",
      "icon": null,
      "zIndex": 1
    },
    {
      "id": "(b -- )[0]",
      "src": "b",
      "srcArrow": "none",
      "srcLabel": "",
      "dst": "b-lifeline-end-668380428",
      "dstArrow": "none",
      "dstLabel": "",
      "opacity": 1,
      "strokeDash": 6,
      "strokeWidth": 2,
      "stroke": "#0D32B2",
      "label": "",
      "fontSize": 16,
      "fontFamily": "DEFAULT",
      "language": "",
      "color": "#676C7E",
      "italic": true,
      "bold": false,
      "underline": false,
      "labelWidth": 0,
      "labelHeight": 0,
      "labelPosition": "",
      "labelPercentage": 0,
      "route": [
        {
          "x": 349,
          "y": 140
        },
        {
          "x": 349,
          "y": 3200
        }
      ],
      "animated": false,
      "tooltip": "",
      "icon": null,
      "zIndex": 1
    },
    {
      "id": "(c -- )[0]",
      "src": "c",
      "srcArrow": "none",
      "srcLabel": "",
      "dst": "c-lifeline-end-955173837",
      "dstArrow": "none",
      "dstLabel": "",
      "opacity": 1,
      "strokeDash": 6,
      "strokeWidth": 2,
      "stroke": "#0D32B2",
      "label": "",
      "fontSize": 16,
      "fontFamily": "DEFAULT",
      "language": "",
      "color": "#676C7E",
      "italic": true,
      "bold": false,
      "underline": false,
      "labelWidth": 0,
      "labelHeight": 0,
      "labelPosition": "",
      "labelPercentage": 0,
      "route": [
        {
          "x": 599,
          "y": 140
        },
        {
          "x": 599,
          "y": 3200
        }
      ],
      "animated": false,
      "tooltip": "",
      "icon": null,
      "zIndex": 1
    }
  ]
}<|MERGE_RESOLUTION|>--- conflicted
+++ resolved
@@ -253,7 +253,7 @@
       "type": "rectangle",
       "pos": {
         "x": 93,
-        "y": 734
+        "y": 674
       },
       "width": 12,
       "height": 162,
@@ -615,49 +615,6 @@
       "labelPosition": "INSIDE_TOP_LEFT",
       "zIndex": 3,
       "level": 1
-<<<<<<< HEAD
-    },
-    {
-      "id": "a.a",
-      "type": "rectangle",
-      "pos": {
-        "x": 93,
-        "y": 674
-      },
-      "width": 12,
-      "height": 162,
-      "opacity": 1,
-      "strokeDash": 0,
-      "strokeWidth": 2,
-      "borderRadius": 0,
-      "fill": "#E3E9FD",
-      "stroke": "#0D32B2",
-      "shadow": false,
-      "3d": false,
-      "multiple": false,
-      "double-border": false,
-      "tooltip": "",
-      "link": "",
-      "icon": null,
-      "iconPosition": "",
-      "blend": false,
-      "fields": null,
-      "methods": null,
-      "columns": null,
-      "label": "",
-      "fontSize": 16,
-      "fontFamily": "DEFAULT",
-      "language": "",
-      "color": "#0A0F25",
-      "italic": false,
-      "bold": false,
-      "underline": false,
-      "labelWidth": 12,
-      "labelHeight": 26,
-      "zIndex": 2,
-      "level": 2
-=======
->>>>>>> 8fa00ca4
     }
   ],
   "connections": [
