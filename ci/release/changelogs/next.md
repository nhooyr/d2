--- conflicted
+++ resolved
@@ -7,14 +7,11 @@
 
 #### Bugfixes ⛑️
 
-<<<<<<< HEAD
 - Restricts where `near` key constant values can be used, with good error messages, instead of erroring (e.g. setting `near: top-center` on a container would cause bad layouts or error). [#538](https://github.com/terrastruct/d2/pull/538)
 - Fixes an error during ELK layout when images had empty labels. [#555](https://github.com/terrastruct/d2/pull/555)
 - Fixes rendering classes and tables with empty headers. [#498](https://github.com/terrastruct/d2/pull/498)
 - Fixes rendering sql tables with no columns. [#553](https://github.com/terrastruct/d2/pull/553)
-- Fixes routing between sql table columns if the column name is the prefix of the table name [#615](https://github.com/terrastruct/d2/pull/615)
-=======
 - Appendix seperator line no longer added to PNG export when appendix doesn't exist. [#582](https://github.com/terrastruct/d2/pull/582)
 - Watch mode only fits to screen on initial load. [#601](https://github.com/terrastruct/d2/pull/601)
 - Dimensions (`width`/`height`) were incorrectly giving compiler errors when applied on a shape with style. [#614](https://github.com/terrastruct/d2/pull/614)
->>>>>>> afeac90e
+- Fixes routing between sql table columns if the column name is the prefix of the table name [#615](https://github.com/terrastruct/d2/pull/615)