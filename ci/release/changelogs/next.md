#### Features 🚀

- `double-border` keyword implemented. [#565](https://github.com/terrastruct/d2/pull/565)
- The [Dockerfile](./docs/INSTALL.md#docker) now supports rendering PNGs [#594](https://github.com/terrastruct/d2/issues/594)
  - There was a minor breaking change as part of this where the default working directory of the Dockerfile is now `/home/debian/src` instead of `/root/src` to allow UID remapping with [`fixuid`](https://github.com/boxboat/fixuid).

- `d2 fmt` accepts multiple files to be formatted [#718](https://github.com/terrastruct/d2/issues/718)

#### Improvements 🧹

<<<<<<< HEAD
- Reduces default padding of shapes. [#702](https://github.com/terrastruct/d2/pull/702)
- Ensures labels fit inside shapes with shape-specific inner bounding boxes. [#702](https://github.com/terrastruct/d2/pull/702)
- Improves package shape dimensions with short height. [#702](https://github.com/terrastruct/d2/pull/702)
- Keeps person shape from becoming too distorted. [#702](https://github.com/terrastruct/d2/pull/702)
- Ensures shapes with icons have enough padding for their labels. [#702](https://github.com/terrastruct/d2/pull/702)

#### Bugfixes ⛑️

- Fixed dimensions of unlabeled squares or circles with only a set width or height. [#702](https://github.com/terrastruct/d2/pull/702)
- Fixed scaling of actor shapes in sequence diagrams. [#702](https://github.com/terrastruct/d2/pull/702)
=======
- Code snippets use bold and italic font styles as determined by highlighter [#710](https://github.com/terrastruct/d2/issues/710), [#741](https://github.com/terrastruct/d2/issues/741)

#### Bugfixes ⛑️

- Fixes groups overlapping in sequence diagrams when they end in a self loop. [#728](https://github.com/terrastruct/d2/pull/728)
>>>>>>> 4b72b653
<|MERGE_RESOLUTION|>--- conflicted
+++ resolved
@@ -2,13 +2,13 @@
 
 - `double-border` keyword implemented. [#565](https://github.com/terrastruct/d2/pull/565)
 - The [Dockerfile](./docs/INSTALL.md#docker) now supports rendering PNGs [#594](https://github.com/terrastruct/d2/issues/594)
+
   - There was a minor breaking change as part of this where the default working directory of the Dockerfile is now `/home/debian/src` instead of `/root/src` to allow UID remapping with [`fixuid`](https://github.com/boxboat/fixuid).
 
 - `d2 fmt` accepts multiple files to be formatted [#718](https://github.com/terrastruct/d2/issues/718)
 
 #### Improvements 🧹
 
-<<<<<<< HEAD
 - Reduces default padding of shapes. [#702](https://github.com/terrastruct/d2/pull/702)
 - Ensures labels fit inside shapes with shape-specific inner bounding boxes. [#702](https://github.com/terrastruct/d2/pull/702)
 - Improves package shape dimensions with short height. [#702](https://github.com/terrastruct/d2/pull/702)
@@ -17,12 +17,7 @@
 
 #### Bugfixes ⛑️
 
+- Fixes groups overlapping in sequence diagrams when they end in a self loop. [#728](https://github.com/terrastruct/d2/pull/728)
 - Fixed dimensions of unlabeled squares or circles with only a set width or height. [#702](https://github.com/terrastruct/d2/pull/702)
 - Fixed scaling of actor shapes in sequence diagrams. [#702](https://github.com/terrastruct/d2/pull/702)
-=======
-- Code snippets use bold and italic font styles as determined by highlighter [#710](https://github.com/terrastruct/d2/issues/710), [#741](https://github.com/terrastruct/d2/issues/741)
-
-#### Bugfixes ⛑️
-
-- Fixes groups overlapping in sequence diagrams when they end in a self loop. [#728](https://github.com/terrastruct/d2/pull/728)
->>>>>>> 4b72b653
+- Code snippets use bold and italic font styles as determined by highlighter [#710](https://github.com/terrastruct/d2/issues/710), [#741](https://github.com/terrastruct/d2/issues/741)