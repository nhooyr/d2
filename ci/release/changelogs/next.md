#### Features 🚀

- Configure timeout value with D2_TIMEOUT env var. [#1392](https://github.com/terrastruct/d2/pull/1392)

#### Improvements 🧹

<<<<<<< HEAD
- Use shape specific sizing for grid containers [#1294](https://github.com/terrastruct/d2/pull/1294)
- Grid diagrams now support nested shapes or grid diagrams [#1309](https://github.com/terrastruct/d2/pull/1309)
- Grid diagrams will now also use `grid-gap`, `vertical-gap`, and `horizontal-gap` for padding [#1309](https://github.com/terrastruct/d2/pull/1309)
- Watch mode browser uses an error favicon to easily indicate compiler errors. Thanks @sinyo-matu ! [#1240](https://github.com/terrastruct/d2/pull/1240)
- Improves grid layout performance when there are many similarly sized shapes. [#1315](https://github.com/terrastruct/d2/pull/1315)
- Connections and labels now are adjusted for shapes with `3d` or `multiple`. [#1340](https://github.com/terrastruct/d2/pull/1340)
- The autoformatter moves board declarations to the bottom of its scope. [#1424](https://github.com/terrastruct/d2/pull/1424)
=======
- Display version on CLI help invocation [#1400](https://github.com/terrastruct/d2/pull/1400)
- Improved readability of connection labels when they overlap another connection. [#447](https://github.com/terrastruct/d2/pull/447)
- Error message when `shape` is given a composite [#1415](https://github.com/terrastruct/d2/pull/1415)
>>>>>>> afd3230f

#### Bugfixes ⛑️

- Fixes edge case in compiler using dots in quotes [#1401](https://github.com/terrastruct/d2/pull/1401)
- Fixes grid label font size for TALA [#1412](https://github.com/terrastruct/d2/pull/1412)<|MERGE_RESOLUTION|>--- conflicted
+++ resolved
@@ -4,19 +4,16 @@
 
 #### Improvements 🧹
 
-<<<<<<< HEAD
 - Use shape specific sizing for grid containers [#1294](https://github.com/terrastruct/d2/pull/1294)
 - Grid diagrams now support nested shapes or grid diagrams [#1309](https://github.com/terrastruct/d2/pull/1309)
 - Grid diagrams will now also use `grid-gap`, `vertical-gap`, and `horizontal-gap` for padding [#1309](https://github.com/terrastruct/d2/pull/1309)
 - Watch mode browser uses an error favicon to easily indicate compiler errors. Thanks @sinyo-matu ! [#1240](https://github.com/terrastruct/d2/pull/1240)
 - Improves grid layout performance when there are many similarly sized shapes. [#1315](https://github.com/terrastruct/d2/pull/1315)
 - Connections and labels now are adjusted for shapes with `3d` or `multiple`. [#1340](https://github.com/terrastruct/d2/pull/1340)
-- The autoformatter moves board declarations to the bottom of its scope. [#1424](https://github.com/terrastruct/d2/pull/1424)
-=======
 - Display version on CLI help invocation [#1400](https://github.com/terrastruct/d2/pull/1400)
 - Improved readability of connection labels when they overlap another connection. [#447](https://github.com/terrastruct/d2/pull/447)
 - Error message when `shape` is given a composite [#1415](https://github.com/terrastruct/d2/pull/1415)
->>>>>>> afd3230f
+- The autoformatter moves board declarations to the bottom of its scope. [#1424](https://github.com/terrastruct/d2/pull/1424)
 
 #### Bugfixes ⛑️
 
