--- conflicted
+++ resolved
@@ -484,16 +484,10 @@
 			return svg, err
 		}
 
-<<<<<<< HEAD
-	err = pdf.AddPDFPage(pngImg, currBoardPath, diagram.Root.Fill)
-	if err != nil {
-		return svg, err
-=======
-		err = pdf.AddPDFPage(pngImg, currBoardPath)
+		err = pdf.AddPDFPage(pngImg, currBoardPath, diagram.Root.Fill)
 		if err != nil {
 			return svg, err
 		}
->>>>>>> 233a3fdd
 	}
 
 	for _, dl := range diagram.Layers {
